--- conflicted
+++ resolved
@@ -19,12 +19,6 @@
 
 """A library that provides a Python interface to the Telegram Bot API"""
 
-<<<<<<< HEAD
-__author__ = 'devs@python-telegram-bot.org'
-__version__ = '3.3b1'
-
-=======
->>>>>>> 6166e7f0
 from .base import TelegramObject
 from .user import User
 from .chat import Chat
@@ -60,17 +54,13 @@
 from .updater import Updater
 
 __author__ = 'devs@python-telegram-bot.org'
-__version__ = '3.2.0'
+__version__ = '3.3b1'
 __all__ = ('Bot', 'Updater', 'Dispatcher', 'Emoji', 'TelegramError',
            'InputFile', 'ReplyMarkup', 'ForceReply', 'ReplyKeyboardHide',
            'ReplyKeyboardMarkup', 'UserProfilePhotos', 'ChatAction',
            'Location', 'Contact', 'Video', 'Sticker', 'Document', 'File',
            'Audio', 'PhotoSize', 'Chat', 'Update', 'ParseMode', 'Message',
-<<<<<<< HEAD
            'User', 'TelegramObject', 'NullHandler', 'Voice', 'JobQueue',
            'InlineQuery', 'ChosenInlineResult', 'InlineQueryResultArticle',
            'InlineQueryResultGif', 'InlineQueryResultPhoto',
-           'InlineQueryResultMpeg4Gif', 'InlineQueryResultVideo']
-=======
-           'User', 'TelegramObject', 'NullHandler', 'Voice', 'JobQueue')
->>>>>>> 6166e7f0
+           'InlineQueryResultMpeg4Gif', 'InlineQueryResultVideo')