#!/usr/bin/env python
#
# A library that provides a Python interface to the Telegram Bot API
# Copyright (C) 2015-2016
# Leandro Toledo de Souza <devs@python-telegram-bot.org>
#
# This program is free software: you can redistribute it and/or modify
# it under the terms of the GNU Lesser Public License as published by
# the Free Software Foundation, either version 3 of the License, or
# (at your option) any later version.
#
# This program is distributed in the hope that it will be useful,
# but WITHOUT ANY WARRANTY; without even the implied warranty of
# MERCHANTABILITY or FITNESS FOR A PARTICULAR PURPOSE.  See the
# GNU Lesser Public License for more details.
#
# You should have received a copy of the GNU Lesser Public License
# along with this program.  If not, see [http://www.gnu.org/licenses/].
""" This module contains the MessageHandler class """

from .handler import Handler
from telegram import Update
from telegram.utils.deprecate import deprecate


class Filters(object):
    """
    Convenient namespace (class) & methods for the filter funcs of the
    MessageHandler class.
    """

    @staticmethod
    def text(message):
        return message.text and not message.text.startswith('/')

    @staticmethod
    def command(message):
        return message.text and message.text.startswith('/')

    @staticmethod
    def audio(message):
        return bool(message.audio)

    @staticmethod
    def document(message):
        return bool(message.document)

    @staticmethod
    def photo(message):
        return bool(message.photo)

    @staticmethod
    def sticker(message):
        return bool(message.sticker)

    @staticmethod
    def video(message):
        return bool(message.video)

    @staticmethod
    def voice(message):
        return bool(message.voice)

    @staticmethod
    def contact(message):
        return bool(message.contact)

    @staticmethod
    def location(message):
        return bool(message.location)

    @staticmethod
    def venue(message):
        return bool(message.venue)

    @staticmethod
    def status_update(message):
        return bool(message.new_chat_member or message.left_chat_member or message.new_chat_title
                    or message.new_chat_photo or message.delete_chat_photo
                    or message.group_chat_created or message.supergroup_chat_created
                    or message.channel_chat_created or message.migrate_to_chat_id
                    or message.migrate_from_chat_id or message.pinned_message)


class MessageHandler(Handler):
    """
    Handler class to handle telegram messages. Messages are Telegram Updates
    that do not contain a command. They might contain text, media or status
    updates.

    Args:
        filters (list[function]): A list of filter functions. Standard filters
            can be found in the Filters class above.
          | Each `function` takes ``Update`` as arg and returns ``bool``.
          | All messages that match at least one of those filters will be
            accepted. If ``bool(filters)`` evaluates to ``False``, messages are
            not filtered.
        callback (function): A function that takes ``bot, update`` as
            positional arguments. It will be called when the ``check_update``
            has determined that an update should be processed by this handler.
<<<<<<< HEAD
        pass_update_queue (optional[bool]): If set to ``True``, a keyword argument called
            ``update_queue`` will be passed to the callback function. It will be the ``Queue``
            instance used by the ``Updater`` and ``Dispatcher`` that contains new updates which can
             be used to insert updates. Default is ``False``.
        pass_job_queue (optional[bool]): If set to ``True``, a keyword argument called
            ``job_queue`` will be passed to the callback function. It will be a ``JobQueue``
            instance created by the ``Updater`` which can be used to schedule new jobs.
            Default is ``False``.
    """

    def __init__(self, filters, callback, pass_update_queue=False, pass_job_queue=False):
        super(MessageHandler, self).__init__(callback,
                                             pass_update_queue=pass_update_queue,
                                             pass_job_queue=pass_job_queue)
=======
        allow_edited (Optional[bool]): If the handler should also accept edited messages.
            Default is ``False``
        pass_update_queue (optional[bool]): If the handler should be passed the
            update queue as a keyword argument called ``update_queue``. It can
            be used to insert updates. Default is ``False``
    """

    def __init__(self, filters, callback, allow_edited=False, pass_update_queue=False):
        super(MessageHandler, self).__init__(callback, pass_update_queue)
>>>>>>> f8a97225
        self.filters = filters
        self.allow_edited = allow_edited

    def check_update(self, update):
        if (isinstance(update, Update)
                and (update.message or update.edited_message and self.allow_edited)):

            if not self.filters:
                res = True

            else:
                message = update.message or update.edited_message
                res = any(func(message) for func in self.filters)

        else:
            res = False

        return res

    def handle_update(self, update, dispatcher):
        optional_args = self.collect_optional_args(dispatcher)

        self.callback(dispatcher.bot, update, **optional_args)

    # old non-PEP8 Handler methods
    m = "telegram.MessageHandler."
    checkUpdate = deprecate(check_update, m + "checkUpdate", m + "check_update")
    handleUpdate = deprecate(handle_update, m + "handleUpdate", m + "handle_update")<|MERGE_RESOLUTION|>--- conflicted
+++ resolved
@@ -98,22 +98,6 @@
         callback (function): A function that takes ``bot, update`` as
             positional arguments. It will be called when the ``check_update``
             has determined that an update should be processed by this handler.
-<<<<<<< HEAD
-        pass_update_queue (optional[bool]): If set to ``True``, a keyword argument called
-            ``update_queue`` will be passed to the callback function. It will be the ``Queue``
-            instance used by the ``Updater`` and ``Dispatcher`` that contains new updates which can
-             be used to insert updates. Default is ``False``.
-        pass_job_queue (optional[bool]): If set to ``True``, a keyword argument called
-            ``job_queue`` will be passed to the callback function. It will be a ``JobQueue``
-            instance created by the ``Updater`` which can be used to schedule new jobs.
-            Default is ``False``.
-    """
-
-    def __init__(self, filters, callback, pass_update_queue=False, pass_job_queue=False):
-        super(MessageHandler, self).__init__(callback,
-                                             pass_update_queue=pass_update_queue,
-                                             pass_job_queue=pass_job_queue)
-=======
         allow_edited (Optional[bool]): If the handler should also accept edited messages.
             Default is ``False``
         pass_update_queue (optional[bool]): If the handler should be passed the
@@ -121,9 +105,10 @@
             be used to insert updates. Default is ``False``
     """
 
-    def __init__(self, filters, callback, allow_edited=False, pass_update_queue=False):
-        super(MessageHandler, self).__init__(callback, pass_update_queue)
->>>>>>> f8a97225
+    def __init__(self, filters, callback, allow_edited=False, pass_update_queue=False, pass_job_queue=False):
+        super(MessageHandler, self).__init__(callback,
+                                             pass_update_queue=pass_update_queue,
+                                             pass_job_queue=pass_job_queue)
         self.filters = filters
         self.allow_edited = allow_edited
 
