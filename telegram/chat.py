--- conflicted
+++ resolved
@@ -57,24 +57,18 @@
                  username='',
                  first_name='',
                  last_name='',
+                 all_members_are_admins=False,
                  bot=None,
                  **kwargs):
         # Required
         self.id = int(id)
         self.type = type
         # Optionals
-<<<<<<< HEAD
-        self.title = kwargs.get('title', '')
-        self.username = kwargs.get('username', '')
-        self.first_name = kwargs.get('first_name', '')
-        self.last_name = kwargs.get('last_name', '')
-        self.all_members_are_admins = kwargs.get('all_members_are_admins', False)
-=======
         self.title = title
         self.username = username
         self.first_name = first_name
         self.last_name = last_name
->>>>>>> 4e5f4582
+        self.all_members_are_admins = all_members_are_admins
 
         self.bot = bot
 
